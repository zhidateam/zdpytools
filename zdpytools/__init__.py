--- conflicted
+++ resolved
@@ -2,8 +2,4 @@
 zdpytools - Python工具集，提供日志、飞书API和AutoDL API集成功能
 """
 
-<<<<<<< HEAD
-__version__ = "0.1.37"
-=======
-__version__ = "0.1.38"
->>>>>>> 7760702c
+__version__ = "0.1.38"